--- conflicted
+++ resolved
@@ -313,11 +313,7 @@
             init_transitions = None
         # train model & policy
         if remote_training:
-<<<<<<< HEAD
-            wandb_config_remote['id'] = run_id + '_episode_{}'.format(episode_id)
-=======
             wandb_config_remote['id'] = f'{run_id}_{episode_id}'
->>>>>>> aeaecbdb
         policy_params, bnn = train_model_based_policy_remote(
             train_data=train_data, bnn_model=bnn, config=mbrl_config, key=key_episode,
             episode_idx=episode_id, machine=machine, wandb_config=wandb_config_remote,
@@ -380,12 +376,9 @@
 
     parser.add_argument('--prior', type=str, default='none_FVSGD')
     parser.add_argument('--num_env_steps', type=int, default=200)
-<<<<<<< HEAD
     parser.add_argument('--bnn_train_steps', type=int, default=40_000)
     parser.add_argument('--sac_num_env_steps', type=int, default=1_000_000)
     parser.add_argument('--num_sac_envs', type=int, default=64)
-=======
->>>>>>> aeaecbdb
     parser.add_argument('--reset_bnn', type=int, default=0)
     parser.add_argument('--deterministic_policy', type=int, default=1)
     parser.add_argument('--initial_state_fraction', type=float, default=0.5)
