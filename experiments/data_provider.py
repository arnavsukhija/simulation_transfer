from typing import Dict, Any
from functools import partial
import jax.numpy as jnp
import jax
import os
import pickle

from sim_transfer.sims.util import encode_angles as encode_angles_fn
from sim_transfer.sims.simulators import PredictStateChangeWrapper, StackedActionSimWrapper
from sim_transfer.sims.car_sim_config import OBS_NOISE_STD_SIM_CAR
from experiments.util import load_csv_recordings

DATA_DIR = os.path.join(os.path.dirname(os.path.dirname(os.path.abspath(__file__))), 'data')

DEFAULTS_SINUSOIDS = {
    'obs_noise_std': 0.1,
    'x_support_mode_train': 'full',
    'param_mode': 'random',
}

DEFAULTS_PENDULUM = {
    'obs_noise_std': 0.02,
    'x_support_mode_train': 'full',
    'param_mode': 'random',
    'pred_diff': False
}

DEFAULTS_RACECAR = {
    'obs_noise_std': OBS_NOISE_STD_SIM_CAR,
    'x_support_mode_train': 'full',
    'param_mode': 'random',
    'pred_diff': False
}

DEFAULTS_RACECAR_REAL = {
    'sampling': 'consecutive',
    'num_samples_test': 10000
}

_RACECAR_NOISE_STD_ENCODED = 20 * jnp.concatenate([DEFAULTS_RACECAR['obs_noise_std'][:2],
                                                   DEFAULTS_RACECAR['obs_noise_std'][2:3],
                                                   DEFAULTS_RACECAR['obs_noise_std'][2:3],
                                                   DEFAULTS_RACECAR['obs_noise_std'][3:]])

DATASET_CONFIGS = {
    'sinusoids1d': {
        'likelihood_std': {'value': 0.1},
        'num_samples_train': {'value': 5},
    },
    'sinusoids2d': {
        'likelihood_std': {'value': 0.1},
        'num_samples_train': {'value': 5},
    },
    'pendulum': {
        'likelihood_std': {'value': [0.05, 0.05, 0.5]},
        'num_samples_train': {'value': 20},
    },
    'pendulum_hf': {
        'likelihood_std': {'value': [0.05, 0.05, 0.5]},
        'num_samples_train': {'value': 20},
    },
    'pendulum_bimodal': {
        'likelihood_std': {'value': [0.05, 0.05, 0.5]},
        'num_samples_train': {'value': 20},
    },
    'racecar': {
        'likelihood_std': {'value': _RACECAR_NOISE_STD_ENCODED.tolist()},
        'num_samples_train': {'value': 100},
    },
    'racecar_only_pose': {
        'likelihood_std': {'value': _RACECAR_NOISE_STD_ENCODED.tolist()},
        'num_samples_train': {'value': 100},
    },
    'racecar_no_angvel': {
        'likelihood_std': {'value': _RACECAR_NOISE_STD_ENCODED.tolist()},
        'num_samples_train': {'value': 100},
    },
    'racecar_hf': {
        'likelihood_std': {'value': _RACECAR_NOISE_STD_ENCODED.tolist()},
        'num_samples_train': {'value': 100},
    },
    'racecar_hf_only_pose': {
        'likelihood_std': {'value': _RACECAR_NOISE_STD_ENCODED.tolist()},
        'num_samples_train': {'value': 100},
    },
    'racecar_hf_no_angvel': {
        'likelihood_std': {'value': _RACECAR_NOISE_STD_ENCODED.tolist()},
        'num_samples_train': {'value': 100},
    },
}

DATASET_CONFIGS.update({
    name: {
        'likelihood_std': {'value': _RACECAR_NOISE_STD_ENCODED.tolist()},
        'num_samples_train': {'value': 200},
    } for name in ['real_racecar_new', 'real_racecar_new_only_pose', 'real_racecar_new_no_angvel',
                   'real_racecar_new_actionstack']
})


def get_rccar_recorded_data(encode_angle: bool = True, skip_first_n_points: int = 30):
    recordings_dir = os.path.join(DATA_DIR, 'recordings_rc_car_v2')
    recording_dfs = load_csv_recordings(recordings_dir)

    def prepare_rccar_data(df, encode_angles: bool = False, change_signs: bool = True,
                           skip_first_n: int = 30):
        u = df[['steer', 'throttle']].to_numpy()
        x = df[['pos x', 'pos y', 'theta', 's vel x', 's vel y', 's omega']].to_numpy()
        # project theta into [-\pi, \pi]
        if change_signs:
            x[:, [1, 4]] *= -1
        x[:, 2] = (x[:, 2] + jnp.pi) % (2 * jnp.pi) - jnp.pi
        if encode_angles:
            x = encode_angles_fn(x, angle_idx=2)
        # remove first n steps (since often not much is happening)
        x, u = x[skip_first_n:], u[skip_first_n:]

        x_data = jnp.concatenate([x[:-1], u[:-1]], axis=-1)  # current state + action
        y_data = x[1:]  # next state
        assert x_data.shape[0] == y_data.shape[0]
        assert x_data.shape[1] - 2 == y_data.shape[1]
        return x_data, y_data

    num_train_traj = 2
    prep_fn = partial(prepare_rccar_data, encode_angles=encode_angle, skip_first_n=skip_first_n_points)
    x_train, y_train = map(lambda x: jnp.concatenate(x, axis=0), zip(*map(prep_fn, recording_dfs[:num_train_traj])))
    x_test, y_test = map(lambda x: jnp.concatenate(x, axis=0), zip(*map(prep_fn, recording_dfs[num_train_traj:])))

    return x_train, y_train, x_test, y_test


def get_rccar_recorded_data_new(encode_angle: bool = True, skip_first_n_points: int = 10,
                                action_delay: int = 3, action_stacking: bool = False,
<<<<<<< HEAD
                                sampling_key: jax.random.PRNGKeyArray | None = None):
=======
                                car_id: int = 2):
>>>>>>> 66195038
    from brax.training.types import Transition

<<<<<<< HEAD
    file_name = [f'recording_car2_sep29_{i:02d}.pickle' for i in
                 [8, 1, 11, 4, 3, 13, 6, 12, 7, 14, 9, 5, 2, 10]]
=======
    assert car_id in [1, 2]
    if car_id == 1:
        num_train_traj = 8
        recordings_dir = os.path.join(DATA_DIR, 'recordings_rc_car_v1')
        file_name = [f'recording_sep6_{i}.pickle' for i in
                     [1, 5, 12, 8, 3, 7, 10, 2, 4, 9, 6, 11]]
    elif car_id == 2:
        num_train_traj = 10
        recordings_dir = os.path.join(DATA_DIR, 'recordings_rc_car_v2')
        file_name = [f'recording_car2_sep29_{i:02d}.pickle' for i in
                     [8, 1, 11, 4, 3, 13, 6, 12, 7, 14, 9, 5, 2, 10]]
    else:
        raise ValueError(f"Unknown car id {car_id}")

>>>>>>> 66195038
    transitions = []
    for fn in file_name:
        with open(recordings_dir + '/' + fn, 'rb') as f:
            transitions.append(pickle.load(f))

    if sampling_key:
        [transitions[i] for i in jax.random.shuffle(sampling_key, jnp.arange(len(transitions)))]

    def prepare_rccar_data(transitions: Transition, encode_angles: bool = False, skip_first_n: int = 30,
                           action_delay: int = 3, action_stacking: bool = False):
        assert 0 <= action_delay <= 3, "Only recorded the last 3 actions and the current action"
        assert action_delay >= 0, "Action delay must be non-negative"

        if action_stacking:
            if action_delay == 0:
                u = transitions.action
            else:
                u = jnp.concatenate([transitions.observation[:, -2 * action_delay:], transitions.action], axis=-1)
            assert u.shape[-1] == 2 * (action_delay + 1)
        else:
            if action_delay == 0:
                u = transitions.action
            elif action_delay == 1:
                u = transitions.observation[:, -2:]
            else:
                u = transitions.observation[:, -2 * action_delay: -2 * (action_delay - 1)]
            assert u.shape[-1] == 2

        x = transitions.observation[:, :6]

        # project theta into [-\pi, \pi]
        x[:, 2] = (x[:, 2] + jnp.pi) % (2 * jnp.pi) - jnp.pi
        if encode_angles:
            x = encode_angles_fn(x, angle_idx=2)

        # remove first n steps (since often not much is happening)
        x, u = x[skip_first_n:], u[skip_first_n:]

        x_data = jnp.concatenate([x[:-1], u[:-1]], axis=-1)  # current state + action
        y_data = x[1:]  # next state
        assert x_data.shape[0] == y_data.shape[0]
        assert x_data.shape[1] - (2 * (1 + int(action_stacking) * action_delay)) == y_data.shape[1]
        return x_data, y_data


    prep_fn = partial(prepare_rccar_data, encode_angles=encode_angle, skip_first_n=skip_first_n_points,
                      action_delay=action_delay, action_stacking=action_stacking)
    x_train, y_train = map(lambda x: jnp.concatenate(x, axis=0), zip(*map(prep_fn, transitions[:num_train_traj])))
    x_test, y_test = map(lambda x: jnp.concatenate(x, axis=0), zip(*map(prep_fn, transitions[num_train_traj:])))
    return x_train, y_train, x_test, y_test


def provide_data_and_sim(data_source: str, data_spec: Dict[str, Any], data_seed: int = 845672):
    # load data
    key_train, key_test = jax.random.split(jax.random.PRNGKey(data_seed), 2)
    if data_source == 'sinusoids1d' or data_source == 'sinusoids2d':
        from sim_transfer.sims.simulators import SinusoidsSim
        defaults = DEFAULTS_SINUSOIDS
        sim_hf = sim_lf = SinusoidsSim(input_size=1, output_size=int(data_source[-2]))
        assert {'num_samples_train'} <= set(data_spec.keys()) <= {'num_samples_train'}.union(DEFAULTS_SINUSOIDS.keys())
    elif data_source == 'pendulum' or data_source == 'pendulum_hf':
        from sim_transfer.sims.simulators import PendulumSim
        defaults = DEFAULTS_PENDULUM
        if data_source == 'pendulum_hf':
            sim_hf = PendulumSim(encode_angle=True, high_fidelity=True)
            sim_lf = PendulumSim(encode_angle=True, high_fidelity=False)
        else:
            sim_hf = sim_lf = PendulumSim(encode_angle=True, high_fidelity=True)
        if data_spec.get('pred_diff', DEFAULTS_PENDULUM['pred_diff']):
            # wrap sim in predict state change wrapper
            print('[data_provider] Using PredictStateChangeWrapper')
            sim_lf = PredictStateChangeWrapper(sim_lf)
            sim_hf = PredictStateChangeWrapper(sim_hf)
        assert {'num_samples_train'} <= set(data_spec.keys()) <= {'num_samples_train'}.union(DEFAULTS_PENDULUM.keys())
    elif data_source == 'pendulum_bimodal' or data_source == 'pendulum_bimodal_hf':
        from sim_transfer.sims.simulators import PendulumBiModalSim
        defaults = DEFAULTS_PENDULUM
        if data_source == 'pendulum_bimodal_hf':
            sim_hf = PendulumBiModalSim(encode_angle=True, high_fidelity=True)
            sim_lf = PendulumBiModalSim(encode_angle=True, high_fidelity=False)
        else:
            sim_hf = sim_lf = PendulumBiModalSim(encode_angle=True)
        if data_spec.get('pred_diff', DEFAULTS_PENDULUM['pred_diff']):
            # wrap sim in predict state change wrapper
            print('[data_provider] Using PredictStateChangeWrapper')
            sim_lf = PredictStateChangeWrapper(sim_lf)
            sim_hf = PredictStateChangeWrapper(sim_hf)
        assert {'num_samples_train'} <= set(data_spec.keys()) <= {'num_samples_train'}.union(DEFAULTS_PENDULUM.keys())
    elif data_source.startswith('racecar'):
        from sim_transfer.sims.simulators import RaceCarSim
        defaults = DEFAULTS_RACECAR
        if data_source == 'racecar_hf':
            sim_hf = RaceCarSim(encode_angle=True, use_blend=True, only_pose=False)
            sim_lf = RaceCarSim(encode_angle=True, use_blend=False, only_pose=False)
        elif data_source == 'racecar_hf_only_pose':
            sim_hf = RaceCarSim(encode_angle=True, use_blend=True, only_pose=True)
            sim_lf = RaceCarSim(encode_angle=True, use_blend=False, only_pose=True)
        elif data_source == 'racecar_hf_no_angvel':
            sim_hf = RaceCarSim(encode_angle=True, use_blend=True, no_angular_velocity=True)
            sim_lf = RaceCarSim(encode_angle=True, use_blend=False, no_angular_velocity=True)
        elif data_source == 'racecar_only_pose':
            sim_hf = sim_lf = RaceCarSim(encode_angle=True, use_blend=True, only_pose=True)
        elif data_source == 'racecar_no_angvel':
            sim_hf = sim_lf = RaceCarSim(encode_angle=True, use_blend=True, no_angular_velocity=True)
        elif data_source == 'racecar':
            sim_hf = sim_lf = RaceCarSim(encode_angle=True, use_blend=True, only_pose=False)
        else:
            raise ValueError(f'Unknown data source {data_source}')
        if data_spec.get('pred_diff', defaults['pred_diff']):
            # wrap sim in predict state change wrapper
            print('[data_provider] Using PredictStateChangeWrapper')
            sim_lf = PredictStateChangeWrapper(sim_lf)
            sim_hf = PredictStateChangeWrapper(sim_hf)
        assert {'num_samples_train'} <= set(data_spec.keys()) <= {'num_samples_train'}.union(DEFAULTS_RACECAR.keys())
    elif data_source.startswith('real_racecar'):
        from sim_transfer.sims.simulators import RaceCarSim
        use_hf_sim = data_spec.get('use_hf_sim', True)
        car_id = data_spec.get('car_id', 2)
        print('[data_provider] Use high-fidelity car sim:', use_hf_sim, 'Car id:', car_id)

        if data_source.endswith('only_pose'):
            sim_lf = RaceCarSim(encode_angle=True, use_blend=use_hf_sim, only_pose=True, car_id=car_id)
        elif data_source.endswith('no_angvel'):
            sim_lf = RaceCarSim(encode_angle=True, use_blend=use_hf_sim, no_angular_velocity=True, car_id=car_id)
        else:
            sim_lf = RaceCarSim(encode_angle=True, use_blend=use_hf_sim, car_id=car_id)

        if data_spec.get('pred_diff', DEFAULTS_PENDULUM['pred_diff']):
            # wrap sim in predict state change wrapper
            print('[data_provider] Using PredictStateChangeWrapper')
            sim_lf = PredictStateChangeWrapper(sim_lf)

        if data_source.startswith('real_racecar_new_actionstack'):
            x_train, y_train, x_test, y_test = get_rccar_recorded_data_new(encode_angle=True, action_stacking=True,
                                                                           action_delay=3, car_id=car_id)
            sim_lf = StackedActionSimWrapper(sim_lf, num_stacked_actions=3, action_size=2)
        elif data_source.startswith('real_racecar_new'):
            x_train, y_train, x_test, y_test = get_rccar_recorded_data_new(encode_angle=True, action_stacking=False,
                                                                           action_delay=3, car_id=car_id)
        else:
            x_train, y_train, x_test, y_test = get_rccar_recorded_data(encode_angle=True)

        if data_spec.get('pred_diff', DEFAULTS_PENDULUM['pred_diff']):
            # convert targets to the state difference
            y_train = y_train - x_train[..., :7]
            y_test = y_test - x_test[..., :7]

        num_train_available = x_train.shape[0]
        num_test_available = x_test.shape[0]

        num_train = data_spec['num_samples_train']
        num_test = data_spec.get('num_samples_test', DEFAULTS_RACECAR_REAL['num_samples_test'])
        assert num_train <= num_train_available and num_test <= num_test_available
        sampling_scheme = data_spec.get('sampling', DEFAULTS_RACECAR_REAL['sampling'])
        if sampling_scheme == 'iid':
            # sample random subset (datapoints are not adjacent in time)
            import warnings
            if num_train > num_train_available / 4.:
                warnings.warn(f'Not enough data for {num_train} iid samples.'
                              f'Requires at lest 4 times as much data as requested '
                              f'iid samples.')
            idx_train = jax.random.choice(key_train, jnp.arange(num_train_available), shape=(num_train,), replace=False)
            idx_test = jax.random.choice(key_test, jnp.arange(num_test_available), shape=(num_test,), replace=False)
        elif sampling_scheme == 'consecutive':
            # sample random sub-trajectory (datapoints are adjacent in time -> highly correlated)
            offset_train = jax.random.choice(key_train, jnp.arange(num_train_available - num_train))
            offset_test = jax.random.choice(key_test, jnp.arange(num_test_available - num_test))
            idx_train = jnp.arange(num_train) + offset_train
            idx_test = jnp.arange(num_test) + offset_test
        else:
            raise ValueError(f'Unknown sampling scheme {sampling_scheme}. Needs to be one of ["iid", "consecutive"].')

        x_train, y_train, x_test, y_test = x_train[idx_train], y_train[idx_train], x_test[idx_test], y_test[idx_test]
        if data_source.endswith('only_pose'):
            y_train = y_train[..., :-3]
            y_test = y_test[..., :-3]
        elif data_source.endswith('no_angvel'):
            y_train = y_train[..., :-1]
            y_test = y_test[..., :-1]
        return x_train, y_train, x_test, y_test, sim_lf

    else:
        raise ValueError('Unknown data source %s' % data_source)

    x_train, y_train, x_test, y_test = sim_hf.sample_datasets(
        rng_key=key_train,
        num_samples_train=data_spec['num_samples_train'],
        num_samples_test=1000,
        obs_noise_std=data_spec.get('obs_noise_std', defaults['obs_noise_std']),
        x_support_mode_train=data_spec.get('x_support_mode_train', defaults['x_support_mode_train']),
        param_mode=data_spec.get('param_mode', defaults['param_mode'])
    )
    return x_train, y_train, x_test, y_test, sim_lf


if __name__ == '__main__':
    x_train, y_train, x_test, y_test, sim = provide_data_and_sim(data_source='real_racecar_new',
                                                                 data_spec={'num_samples_train': 10000})
    print(x_train.shape, y_train.shape, x_test.shape, y_test.shape)

    print(jnp.max(x_train, axis=0))<|MERGE_RESOLUTION|>--- conflicted
+++ resolved
@@ -12,6 +12,7 @@
 
 DATA_DIR = os.path.join(os.path.dirname(os.path.dirname(os.path.abspath(__file__))), 'data')
 
+
 DEFAULTS_SINUSOIDS = {
     'obs_noise_std': 0.1,
     'x_support_mode_train': 'full',
@@ -99,7 +100,7 @@
 
 
 def get_rccar_recorded_data(encode_angle: bool = True, skip_first_n_points: int = 30):
-    recordings_dir = os.path.join(DATA_DIR, 'recordings_rc_car_v2')
+    recordings_dir = os.path.join(DATA_DIR, 'recordings_rc_car_v0')
     recording_dfs = load_csv_recordings(recordings_dir)
 
     def prepare_rccar_data(df, encode_angles: bool = False, change_signs: bool = True,
@@ -131,17 +132,9 @@
 
 def get_rccar_recorded_data_new(encode_angle: bool = True, skip_first_n_points: int = 10,
                                 action_delay: int = 3, action_stacking: bool = False,
-<<<<<<< HEAD
-                                sampling_key: jax.random.PRNGKeyArray | None = None):
-=======
                                 car_id: int = 2):
->>>>>>> 66195038
     from brax.training.types import Transition
 
-<<<<<<< HEAD
-    file_name = [f'recording_car2_sep29_{i:02d}.pickle' for i in
-                 [8, 1, 11, 4, 3, 13, 6, 12, 7, 14, 9, 5, 2, 10]]
-=======
     assert car_id in [1, 2]
     if car_id == 1:
         num_train_traj = 8
@@ -156,14 +149,10 @@
     else:
         raise ValueError(f"Unknown car id {car_id}")
 
->>>>>>> 66195038
     transitions = []
     for fn in file_name:
         with open(recordings_dir + '/' + fn, 'rb') as f:
             transitions.append(pickle.load(f))
-
-    if sampling_key:
-        [transitions[i] for i in jax.random.shuffle(sampling_key, jnp.arange(len(transitions)))]
 
     def prepare_rccar_data(transitions: Transition, encode_angles: bool = False, skip_first_n: int = 30,
                            action_delay: int = 3, action_stacking: bool = False):
@@ -313,11 +302,8 @@
         sampling_scheme = data_spec.get('sampling', DEFAULTS_RACECAR_REAL['sampling'])
         if sampling_scheme == 'iid':
             # sample random subset (datapoints are not adjacent in time)
-            import warnings
-            if num_train > num_train_available / 4.:
-                warnings.warn(f'Not enough data for {num_train} iid samples.'
-                              f'Requires at lest 4 times as much data as requested '
-                              f'iid samples.')
+            assert num_train <= num_train_available / 4., f'Not enough data for {num_train} iid samples.' \
+                                                f'Requires at lest 4 times as much data as requested iid samples.'
             idx_train = jax.random.choice(key_train, jnp.arange(num_train_available), shape=(num_train,), replace=False)
             idx_test = jax.random.choice(key_test, jnp.arange(num_test_available), shape=(num_test,), replace=False)
         elif sampling_scheme == 'consecutive':
@@ -354,7 +340,7 @@
 
 if __name__ == '__main__':
     x_train, y_train, x_test, y_test, sim = provide_data_and_sim(data_source='real_racecar_new',
-                                                                 data_spec={'num_samples_train': 10000})
+                                                            data_spec={'num_samples_train': 10000})
     print(x_train.shape, y_train.shape, x_test.shape, y_test.shape)
 
     print(jnp.max(x_train, axis=0))